--- conflicted
+++ resolved
@@ -6,21 +6,13 @@
     module.source = [
         'olsr-header.cc',
         'olsr-state.cc',
-<<<<<<< HEAD
-        'olsr-agent-impl.cc',
-=======
         'olsr-routing-protocol.cc',
->>>>>>> 97b72634
         ]
 
     headers = bld.new_task_gen('ns3header')
     headers.module = 'olsr'
     headers.source = [
-<<<<<<< HEAD
-        'olsr-agent-impl.h',
-=======
         'olsr-routing-protocol.h',
->>>>>>> 97b72634
         'olsr-header.h',
         'olsr-state.h',
         'olsr-repositories.h',
