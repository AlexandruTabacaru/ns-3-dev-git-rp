/* -*- Mode:C++; c-file-style:"gnu"; indent-tabs-mode:nil; -*- */
/*
 * Copyright (c) 2010 TELEMATICS LAB, DEE - Politecnico di Bari
 *
 * This program is free software; you can redistribute it and/or modify
 * it under the terms of the GNU General Public License version 2 as
 * published by the Free Software Foundation;
 *
 * This program is distributed in the hope that it will be useful,
 * but WITHOUT ANY WARRANTY; without even the implied warranty of
 * MERCHANTABILITY or FITNESS FOR A PARTICULAR PURPOSE.  See the
 * GNU General Public License for more details.
 *
 * You should have received a copy of the GNU General Public License
 * along with this program; if not, write to the Free Software
 * Foundation, Inc., 59 Temple Place, Suite 330, Boston, MA  02111-1307  USA
 *
 * Author: Giuseppe Piro  <g.piro@poliba.it>
 *         Nicola Baldo <nbaldo@cttc.es>
 *         Marco Miozzo <mmiozzo@cttc.es>
 */

#include "ns3/llc-snap-header.h"
#include "ns3/simulator.h"
#include "ns3/callback.h"
#include "ns3/node.h"
#include "ns3/packet.h"
#include "lte-net-device.h"
#include "ns3/packet-burst.h"
#include "ns3/uinteger.h"
#include "ns3/trace-source-accessor.h"
#include "ns3/pointer.h"
#include "ns3/enum.h"
#include "lte-enb-net-device.h"
#include "lte-ue-net-device.h"
#include "lte-ue-mac.h"
#include "lte-ue-rrc.h"
#include "ns3/ipv4-header.h"
#include "ns3/ipv4.h"
#include "lte-amc.h"
#include <ns3/lte-ue-phy.h>
<<<<<<< HEAD
#include <ns3/ipv4-l3-protocol.h>
=======
#include <ns3/log.h>
>>>>>>> 70fe924e

NS_LOG_COMPONENT_DEFINE ("LteUeNetDevice");

namespace ns3 {

NS_OBJECT_ENSURE_REGISTERED ( LteUeNetDevice);

uint64_t LteUeNetDevice::m_imsiCounter = 0;


TypeId LteUeNetDevice::GetTypeId (void)
{
  static TypeId
    tid =
    TypeId ("ns3::LteUeNetDevice")
    .SetParent<LteNetDevice> ()
    .AddAttribute ("LteUeRrc",
                   "The RRC associated to this UeNetDevice",
                   PointerValue (),
                   MakePointerAccessor (&LteUeNetDevice::m_rrc),
                   MakePointerChecker <LteUeRrc> ())
    .AddAttribute ("Imsi",
                   "International Mobile Subscriber Identity assigned to this UE",
                   TypeId::ATTR_GET,
                   UintegerValue (0), // not used because the attribute is read-only
                   MakeUintegerAccessor (&LteUeNetDevice::m_imsi),
                   MakeUintegerChecker<uint64_t> ())
  ;

  return tid;
}


LteUeNetDevice::LteUeNetDevice (void)
{
  NS_LOG_FUNCTION (this);
  NS_FATAL_ERROR ("This constructor should not be called");
}


LteUeNetDevice::LteUeNetDevice (Ptr<Node> node, Ptr<LteUePhy> phy, Ptr<LteUeMac> mac, Ptr<LteUeRrc> rrc)
{
  NS_LOG_FUNCTION (this);
  m_phy = phy;
  m_mac = mac;
  m_rrc = rrc;
  SetNode (node);
  m_imsi = ++m_imsiCounter;
}

LteUeNetDevice::~LteUeNetDevice (void)
{
  NS_LOG_FUNCTION (this);
}

void
LteUeNetDevice::DoDispose (void)
{
  NS_LOG_FUNCTION (this);
  m_targetEnb = 0;
  m_mac->Dispose ();
  m_mac = 0;
  m_rrc->Dispose ();
  m_rrc = 0;
  m_phy->Dispose ();
  m_phy = 0;
  LteNetDevice::DoDispose ();
}

void
LteUeNetDevice::UpdateConfig (void)
{
  NS_LOG_FUNCTION (this);
}



Ptr<LteUeMac>
LteUeNetDevice::GetMac (void)
{
  NS_LOG_FUNCTION (this);
  return m_mac;
}


Ptr<LteUeRrc>
LteUeNetDevice::GetRrc (void)
{
  NS_LOG_FUNCTION (this);
  return m_rrc;
}


Ptr<LteUePhy>
LteUeNetDevice::GetPhy (void) const
{
  NS_LOG_FUNCTION (this);
  return m_phy;
}

void
LteUeNetDevice::SetTargetEnb (Ptr<LteEnbNetDevice> enb)
{
  NS_LOG_FUNCTION (this << enb);
  m_targetEnb = enb;

  // should go through RRC and then through PHY SAP
  m_phy->DoSetCellId (enb->GetCellId ());
}


Ptr<LteEnbNetDevice>
LteUeNetDevice::GetTargetEnb (void)
{
  NS_LOG_FUNCTION (this);
  return m_targetEnb;
}

uint64_t
LteUeNetDevice::GetImsi ()
{
  NS_LOG_FUNCTION (this);
  return m_imsi;
}


void 
LteUeNetDevice::DoStart (void)
{
  NS_LOG_FUNCTION (this);
  UpdateConfig ();
  m_phy->Start ();
  m_mac->Start ();
  m_rrc->Start ();
}

bool
LteUeNetDevice::Send (Ptr<Packet> packet, const Address& dest, uint16_t protocolNumber)
{
  NS_LOG_FUNCTION (this << dest << protocolNumber);
  NS_ASSERT_MSG (protocolNumber == Ipv4L3Protocol::PROT_NUMBER, "unsupported protocol " << protocolNumber << ", only IPv4 is supported");
  
  return m_rrc->Send (packet);
}


} // namespace ns3<|MERGE_RESOLUTION|>--- conflicted
+++ resolved
@@ -1,4 +1,4 @@
-/* -*- Mode:C++; c-file-style:"gnu"; indent-tabs-mode:nil; -*- */
+/* -*-  Mode: C++; c-file-style: "gnu"; indent-tabs-mode:nil; -*- */
 /*
  * Copyright (c) 2010 TELEMATICS LAB, DEE - Politecnico di Bari
  *
@@ -39,11 +39,8 @@
 #include "ns3/ipv4.h"
 #include "lte-amc.h"
 #include <ns3/lte-ue-phy.h>
-<<<<<<< HEAD
 #include <ns3/ipv4-l3-protocol.h>
-=======
 #include <ns3/log.h>
->>>>>>> 70fe924e
 
 NS_LOG_COMPONENT_DEFINE ("LteUeNetDevice");
 
