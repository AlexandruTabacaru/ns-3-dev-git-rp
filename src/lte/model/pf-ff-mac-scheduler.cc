--- conflicted
+++ resolved
@@ -18,13 +18,6 @@
  * Author: Marco Miozzo <marco.miozzo@cttc.es>
  */
 
-<<<<<<< HEAD
-#ifdef __FreeBSD__
-#define log2(x) (log (x) / M_LN2)
-#endif /* __FreeBSD__ */
-
-=======
->>>>>>> 80ca7c14
 #include <ns3/log.h>
 #include <ns3/pointer.h>
 #include <ns3/math.h>
@@ -390,7 +383,6 @@
 PfFfMacScheduler::DoCschedLcReleaseReq (const struct FfMacCschedSapProvider::CschedLcReleaseReqParameters& params)
 {
   NS_LOG_FUNCTION (this);
-<<<<<<< HEAD
   for (uint16_t i = 0; i < params.m_logicalChannelIdentity.size (); i++)
     {
       std::map<LteFlowId_t, FfMacSchedSapProvider::SchedDlRlcBufferReqParameters>::iterator it = m_rlcBufferReq.begin ();
@@ -409,9 +401,6 @@
             }
         }
     }
-=======
-  NS_FATAL_ERROR ("method not implemented");
->>>>>>> 80ca7c14
   return;
 }
 
@@ -419,7 +408,6 @@
 PfFfMacScheduler::DoCschedUeReleaseReq (const struct FfMacCschedSapProvider::CschedUeReleaseReqParameters& params)
 {
   NS_LOG_FUNCTION (this);
-<<<<<<< HEAD
   
   m_uesTxMode.erase (params.m_rnti);
   m_dlHarqCurrentProcessId.erase (params.m_rnti);
@@ -453,9 +441,6 @@
       m_nextRntiUl = 0;
     }
 
-=======
-  NS_FATAL_ERROR ("method not implemented");
->>>>>>> 80ca7c14
   return;
 }
 
@@ -1285,13 +1270,9 @@
 PfFfMacScheduler::DoSchedDlRachInfoReq (const struct FfMacSchedSapProvider::SchedDlRachInfoReqParameters& params)
 {
   NS_LOG_FUNCTION (this);
-<<<<<<< HEAD
 
   m_rachList = params.m_rachList;
   
-=======
-  NS_FATAL_ERROR ("method not implemented");
->>>>>>> 80ca7c14
   return;
 }
 
