/* -*-  Mode: C++; c-file-style: "gnu"; indent-tabs-mode:nil; -*- */
/*
 * Copyright (c) 2011 Centre Tecnologic de Telecomunicacions de Catalunya (CTTC)
 *
 * This program is free software; you can redistribute it and/or modify
 * it under the terms of the GNU General Public License version 2 as
 * published by the Free Software Foundation;
 *
 * This program is distributed in the hope that it will be useful,
 * but WITHOUT ANY WARRANTY; without even the implied warranty of
 * MERCHANTABILITY or FITNESS FOR A PARTICULAR PURPOSE.  See the
 * GNU General Public License for more details.
 *
 * You should have received a copy of the GNU General Public License
 * along with this program; if not, write to the Free Software
 * Foundation, Inc., 59 Temple Place, Suite 330, Boston, MA  02111-1307  USA
 *
 * Author: Nicola Baldo <nbaldo@cttc.es>
 */

#ifndef LTE_HELPER_H
#define LTE_HELPER_H

#include <ns3/config.h>
#include <ns3/simulator.h>
#include <ns3/names.h>
#include <ns3/net-device.h>
#include <ns3/net-device-container.h>
#include <ns3/node.h>
#include <ns3/node-container.h>
#include <ns3/eps-bearer.h>
<<<<<<< HEAD
#include <ns3/phy-tx-stats-calculator.h>
#include <ns3/phy-rx-stats-calculator.h>
=======
#include <ns3/phy-stats-calculator.h>
>>>>>>> 204ddb28
#include <ns3/mac-stats-calculator.h>
#include <ns3/radio-bearer-stats-calculator.h>
#include <ns3/radio-bearer-stats-connector.h>
#include <ns3/epc-tft.h>
#include <ns3/mobility-model.h>

namespace ns3 {


class LteUePhy;
class LteEnbPhy;
class SpectrumChannel;
class EpcHelper;
class PropagationLossModel;


/**
 * Creation and configuration of LTE entities
 *
 */
class LteHelper : public Object
{
public:
  LteHelper (void);
  virtual ~LteHelper (void);

  static TypeId GetTypeId (void);
  virtual void DoDispose (void);


  /** 
   * Set the EpcHelper to be used to setup the EPC network in
   * conjunction with the setup of the LTE radio access network 
   *
   * \note if no EpcHelper is ever set, then LteHelper will default
   * to creating an LTE-only simulation with no EPC, using LteRlcSm as
   * the RLC model, and without supporting any IP networking. In other
   * words, it will be a radio-level simulation involving only LTE PHY
   * and MAC and the FF Scheduler, with a saturation traffic model for
   * the RLC.
   * 
   * \param h a pointer to the EpcHelper to be used
   */
  void SetEpcHelper (Ptr<EpcHelper> h);

  /** 
   * 
   * 
   * \param type the type of pathloss model to be used for the eNBs
   */
  void SetPathlossModelType (std::string type);

  /**
   * set an attribute for the pathloss model to be created
   * 
   * \param n the name of the attribute
   * \param v the value of the attribute
   */
  void SetPathlossModelAttribute (std::string n, const AttributeValue &v);

  /** 
   * 
   * \param type the type of scheduler to be used for the eNBs
   */
  void SetSchedulerType (std::string type);

  /**
   * set an attribute for the scheduler to be created
   * 
   * \param n the name of the attribute
   * \param v the value of the attribute
   */
  void SetSchedulerAttribute (std::string n, const AttributeValue &v);

  /**
   * set an attribute for the LteEnbNetDevice to be created
   * 
   * \param n the name of the attribute
   * \param v the value of the attribute
   */
  void SetEnbDeviceAttribute (std::string n, const AttributeValue &v);

  /** 
   * 
   * \param type the type of AntennaModel to be used for the eNBs
   */
  void SetEnbAntennaModelType (std::string type);

  /**
   * set an attribute for the AntennaModel to be used for the eNBs
   * 
   * \param n the name of the attribute
   * \param v the value of the attribute
   */
  void SetEnbAntennaModelAttribute (std::string n, const AttributeValue &v);

  /** 
   * 
   * \param type the type of AntennaModel to be used for the UEs
   */
  void SetUeAntennaModelType (std::string type);

  /**
   * set an attribute for the AntennaModel to be used for the UEs
   * 
   * \param n the name of the attribute
   * \param v the value of the attribute
   */
  void SetUeAntennaModelAttribute (std::string n, const AttributeValue &v);

  /** 
   * 
   * \param type the type of SpectrumChannel to be used for the UEs
   */
  void SetSpectrumChannelType (std::string type);

  /**
   * set an attribute for the SpectrumChannel to be used for the UEs
   * 
   * \param n the name of the attribute
   * \param v the value of the attribute
   */
  void SetSpectrumChannelAttribute (std::string n, const AttributeValue &v);
  /**
   * create a set of eNB devices
   *
   * \param c the node container where the devices are to be installed
   *
   * \return the NetDeviceContainer with the newly created devices
   */
  NetDeviceContainer InstallEnbDevice (NodeContainer c);

  /**
   * create a set of UE devices
   *
   * \param c the node container where the devices are to be installed
   *
   * \return the NetDeviceContainer with the newly created devices
   */
  NetDeviceContainer InstallUeDevice (NodeContainer c);

  /**
   * Attach a set of UE devices to a single eNB device
   *
   * \param ueDevices
   * \param enbDevice
   */
  void Attach (NetDeviceContainer ueDevices, Ptr<NetDevice> enbDevice);

  /**
   * Attach a UE to the network
   *
   * Attach a UE device to the network via a given eNB, and activate the default EPS bearer.
   *
   * \param ueDevice
   * \param enbDevice
   */
  void Attach (Ptr<NetDevice> ueDevice, Ptr<NetDevice> enbDevice);

  /** 
   * Attach each UE in a set to the closest (w.r.t. distance) eNB among those in a set.
   * 
   * 
   * 
   * \param ueDevices the set of UEs
   * \param enbDevices the set of eNBs
   */
  void AttachToClosestEnb (NetDeviceContainer ueDevices, NetDeviceContainer enbDevices);

  /** 
   * Attach an UE ito the closest (w.r.t. distance) eNB among those in a set
   * Will call LteHelper::Attach () passing to it the single eNB
   * instance which resulted to be the closest to the UE 
   * 
   * \param ueDevice the UE
   * \param enbDevices the set of eNBs
   */
  void AttachToClosestEnb (Ptr<NetDevice> ueDevice, NetDeviceContainer enbDevices);

  /**
   * Activate a dedicated EPS bearer on a given set of UE devices
   *
   * \param ueDevices the set of UE devices
   * \param bearer the characteristics of the bearer to be activated
   * \param tft the Traffic Flow Template that identifies the traffic to go on this bearer
   */
  void ActivateDedicatedEpsBearer (NetDeviceContainer ueDevices, EpsBearer bearer, Ptr<EpcTft> tft);

  /**
   * Activate a dedicated EPS bearer on a given UE device
   *
   * \param ueDevices the set of UE devices
   * \param bearer the characteristics of the bearer to be activated
   * \param tft the Traffic Flow Template that identifies the traffic to go on this bearer
   */
  void ActivateDedicatedEpsBearer (Ptr<NetDevice> ueDevice, EpsBearer bearer, Ptr<EpcTft> tft);


  /**
   * Create an X2 interface between all the eNBs in a given set
   *
   * \param enbNodes the set of eNB nodes
   */
  void AddX2Interface (NodeContainer enbNodes);

  /**
   * Create an X2 interface between two eNBs
   *
   * \param enbNode1 one eNB of the X2 interface
   * \param enbNode2 the other eNB of the X2 interface
   */
  void AddX2Interface (Ptr<Node> enbNode1, Ptr<Node> enbNode2);

  /**
   * Trigger an X2-based handover of a UE between two eNBs
   *
   * \param hoTime when the Handover is initiated
   * \param ueDev the UE that hands off
   * \param enbDev1 source eNB, originally the UE is attached to this eNB
   * \param enbDev2 target eNB, the UE is finally connected to this eNB
   */
  void HandoverRequest (Time hoTime, Ptr<NetDevice> ueDev, Ptr<NetDevice> sourceEnbDev, Ptr<NetDevice> targetEnbDev);


  /** 
   * Call ActivateDataRadioBearer (ueDevice, bearer) for each UE
   * device in a given set
   * 
   * \param ueDevices the set of UE devices
   * \param bearer
   */
  void ActivateDataRadioBearer (NetDeviceContainer ueDevices,  EpsBearer bearer);

  /** 
   * Activate a Data Radio Bearer for a simplified LTE-only simulation
   * without EPC. This method will schedule the actual activation of
   * the bearer so that it happens after the UE got connected.
   * 
   * \param ueDevice the device of the UE for which the radio bearer
   * is to be activated
   * \param bearer the characteristics of the bearer to be activated
   */
  void ActivateDataRadioBearer (Ptr<NetDevice> ueDevice,  EpsBearer bearer);

  /** 
   * 
   * 
   * \param type the fading model to be used
   */
  void SetFadingModel (std::string model);

  /**
   * set an attribute of the fading model
   */
  void SetFadingModelAttribute (std::string n, const AttributeValue &v);

  /**
   * Enables logging for all components of the LENA architecture
   *
   */
  void EnableLogComponents (void);

  /**
<<<<<<< HEAD
   * Enables trace sinks for PHY, MAC, RLC and PDCP
=======
   * Enables trace sinks for PHY, MAC, RLC and PDCP. To make sure all nodes are
   * traced, traces should be enabled once all UEs and eNodeBs are in place and
   * connected, just before starting the simulation.
>>>>>>> 204ddb28
   */
  void EnableTraces (void);

  /**
   * Enable trace sinks for PHY layer
   */
  void EnablePhyTraces (void);

  /**
<<<<<<< HEAD
   * Enable trace sinks for DL transmission PHY layer
   */
  void EnableDlTxPhyTraces (void);

  /**
   * Enable trace sinks for UL transmission PHY layer
   */
  void EnableUlTxPhyTraces (void);

  /**
   * Enable trace sinks for DL reception PHY layer
   */
  void EnableDlRxPhyTraces (void);

  /**
   * Enable trace sinks for UL reception PHY layer
   */
  void EnableUlRxPhyTraces (void);
=======
   * Enable trace sinks for DL PHY layer
   */
  void EnableDlPhyTraces (void);

  /**
   * Enable trace sinks for UL PHY layer
   */
  void EnableUlPhyTraces (void);
>>>>>>> 204ddb28

  /**
   * Enable trace sinks for MAC layer
   */
  void EnableMacTraces (void);

  /**
   * Enable trace sinks for DL MAC layer
   */
  void EnableDlMacTraces (void);

  /**
   * Enable trace sinks for UL MAC layer
   */
  void EnableUlMacTraces (void);

  /**
   * Enable trace sinks for RLC layer
   */
  void EnableRlcTraces (void);

  /** 
   * 
   * \return the RLC stats calculator object
   */
  Ptr<RadioBearerStatsCalculator> GetRlcStats (void);

  /**
   * Enable trace sinks for PDCP layer
   */
  void EnablePdcpTraces (void);

  /** 
   * 
   * \return the PDCP stats calculator object
   */
  Ptr<RadioBearerStatsCalculator> GetPdcpStats (void);

  enum LteEpsBearerToRlcMapping_t {RLC_SM_ALWAYS = 1,
                                   RLC_UM_ALWAYS = 2,
                                   RLC_AM_ALWAYS = 3,
                                   PER_BASED = 4};

  /**
  * Assign a fixed random variable stream number to the random variables
  * used by this model. Return the number of streams (possibly zero) that
  * have been assigned. The Install() method should have previously been
  * called by the user.
  *
  * \param c NetDeviceContainer of the set of net devices for which the 
  *          LteNetDevice should be modified to use a fixed stream
  * \param stream first stream index to use
  * \return the number of stream indices assigned by this helper
  */
  int64_t AssignStreams (NetDeviceContainer c, int64_t stream);

protected:
  // inherited from Object
  virtual void DoStart (void);

private:
  Ptr<NetDevice> InstallSingleEnbDevice (Ptr<Node> n);
  Ptr<NetDevice> InstallSingleUeDevice (Ptr<Node> n);

  void DoHandoverRequest (Ptr<NetDevice> ueDev, Ptr<NetDevice> sourceEnbDev, Ptr<NetDevice> targetEnbDev);

  Ptr<SpectrumChannel> m_downlinkChannel;
  Ptr<SpectrumChannel> m_uplinkChannel;

  Ptr<Object> m_downlinkPathlossModel;
  Ptr<Object> m_uplinkPathlossModel;

  ObjectFactory m_schedulerFactory;
  ObjectFactory m_propagationModelFactory;
  ObjectFactory m_enbNetDeviceFactory;
  ObjectFactory m_enbAntennaModelFactory;
  ObjectFactory m_ueAntennaModelFactory;

  ObjectFactory m_dlPathlossModelFactory;
  ObjectFactory m_ulPathlossModelFactory;

  ObjectFactory m_channelFactory;

  std::string m_fadingModelType;
  ObjectFactory m_fadingModelFactory;

<<<<<<< HEAD
  Ptr<PhyTxStatsCalculator> m_phyTxStats;
  Ptr<PhyRxStatsCalculator> m_phyRxStats;
=======
  Ptr<PhyStatsCalculator> m_phyStats;
>>>>>>> 204ddb28
  Ptr<MacStatsCalculator> m_macStats;
  Ptr<RadioBearerStatsCalculator> m_rlcStats;
  Ptr<RadioBearerStatsCalculator> m_pdcpStats;
  RadioBearerStatsConnector m_radioBearerStatsConnector;

  Ptr<EpcHelper> m_epcHelper;

  uint64_t m_imsiCounter;
  uint16_t m_cellIdCounter;

  bool m_useIdealRrc;
};


} // namespace ns3



#endif // LTE_HELPER_H<|MERGE_RESOLUTION|>--- conflicted
+++ resolved
@@ -29,12 +29,9 @@
 #include <ns3/node.h>
 #include <ns3/node-container.h>
 #include <ns3/eps-bearer.h>
-<<<<<<< HEAD
+#include <ns3/phy-stats-calculator.h>
 #include <ns3/phy-tx-stats-calculator.h>
 #include <ns3/phy-rx-stats-calculator.h>
-=======
-#include <ns3/phy-stats-calculator.h>
->>>>>>> 204ddb28
 #include <ns3/mac-stats-calculator.h>
 #include <ns3/radio-bearer-stats-calculator.h>
 #include <ns3/radio-bearer-stats-connector.h>
@@ -298,13 +295,9 @@
   void EnableLogComponents (void);
 
   /**
-<<<<<<< HEAD
-   * Enables trace sinks for PHY, MAC, RLC and PDCP
-=======
    * Enables trace sinks for PHY, MAC, RLC and PDCP. To make sure all nodes are
    * traced, traces should be enabled once all UEs and eNodeBs are in place and
    * connected, just before starting the simulation.
->>>>>>> 204ddb28
    */
   void EnableTraces (void);
 
@@ -313,8 +306,19 @@
    */
   void EnablePhyTraces (void);
 
-  /**
-<<<<<<< HEAD
+
+
+  /**
+   * Enable trace sinks for DL PHY layer
+   */
+  void EnableDlPhyTraces (void);
+
+  /**
+   * Enable trace sinks for UL PHY layer
+   */
+  void EnableUlPhyTraces (void);
+  
+  /**
    * Enable trace sinks for DL transmission PHY layer
    */
   void EnableDlTxPhyTraces (void);
@@ -333,16 +337,6 @@
    * Enable trace sinks for UL reception PHY layer
    */
   void EnableUlRxPhyTraces (void);
-=======
-   * Enable trace sinks for DL PHY layer
-   */
-  void EnableDlPhyTraces (void);
-
-  /**
-   * Enable trace sinks for UL PHY layer
-   */
-  void EnableUlPhyTraces (void);
->>>>>>> 204ddb28
 
   /**
    * Enable trace sinks for MAC layer
@@ -429,12 +423,9 @@
   std::string m_fadingModelType;
   ObjectFactory m_fadingModelFactory;
 
-<<<<<<< HEAD
+  Ptr<PhyStatsCalculator> m_phyStats;
   Ptr<PhyTxStatsCalculator> m_phyTxStats;
   Ptr<PhyRxStatsCalculator> m_phyRxStats;
-=======
-  Ptr<PhyStatsCalculator> m_phyStats;
->>>>>>> 204ddb28
   Ptr<MacStatsCalculator> m_macStats;
   Ptr<RadioBearerStatsCalculator> m_rlcStats;
   Ptr<RadioBearerStatsCalculator> m_pdcpStats;
